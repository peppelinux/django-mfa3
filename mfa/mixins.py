from django.http import Http404
from django.utils.decorators import method_decorator
from django.views.decorators.cache import never_cache
from django.views.decorators.debug import sensitive_post_parameters
from django.views.generic import FormView

from . import settings
from .methods import fido2
from .methods import recovery
from .methods import totp


<<<<<<< HEAD
class DummyMixin:
    pass


class MFASessionDispatcher:

    def _get_mfa_session(self):
        self.mfa_session = getattr(self.request, "mfa_session", self.request.session)
        return self.mfa_session


class MFAFormView(FormView, MFASessionDispatcher):

=======
class MFAFormView(FormView):
>>>>>>> 19e7f818
    @property
    def method(self):
        if self.kwargs['method'] in settings.METHODS:
            if self.kwargs['method'] == 'FIDO2':
                return fido2
            elif self.kwargs['method'] == 'TOTP':
                return totp
            elif self.kwargs['method'] == 'recovery':
                return recovery
        raise Http404

    @property
    def challenge(self):
        try:
            return self.mfa_session['mfa_challenge']
        except KeyError as e:
            raise Http404 from e

    def begin(self):
        raise NotImplementedError  # pragma: no cover

    def complete(self, code):
        raise NotImplementedError  # pragma: no cover

    @method_decorator(sensitive_post_parameters())
    @method_decorator(never_cache)
    def dispatch(self, *args, **kwargs):
        self._get_mfa_session()
        return super().dispatch(*args, **kwargs)

    def get_context_data(self, **kwargs):
        context = super().get_context_data(**kwargs)
        if 'mfa_data' not in context:
            data, state = self.begin()
            self.mfa_session['mfa_challenge'] = (data, state)
            context['mfa_data'] = data
        return context

    def get_form_kwargs(self):
        kwargs = super().get_form_kwargs()
        kwargs['validate_code'] = self.complete
        return kwargs

    def form_invalid(self, form):
        # do not generate a new challenge
        return self.render_to_response(self.get_context_data(
            form=form, mfa_data=self.challenge[0]
        ))

    def form_valid(self, form):
        del self.mfa_session['mfa_challenge']
        return super().form_valid(form)<|MERGE_RESOLUTION|>--- conflicted
+++ resolved
@@ -10,7 +10,6 @@
 from .methods import totp
 
 
-<<<<<<< HEAD
 class DummyMixin:
     pass
 
@@ -23,10 +22,6 @@
 
 
 class MFAFormView(FormView, MFASessionDispatcher):
-
-=======
-class MFAFormView(FormView):
->>>>>>> 19e7f818
     @property
     def method(self):
         if self.kwargs['method'] in settings.METHODS:
