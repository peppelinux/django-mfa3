import pyotp
from django.contrib.auth.hashers import make_password
from django.contrib.auth.models import User
from django.core import mail
from django.test import TestCase
from fido2.server import _verify_origin_for_rp

from mfa.mail import send_mail
from mfa.methods import fido2
from mfa.models import MFAKey
from mfa.templatetags.mfa import get_qrcode


class MFATestCase(TestCase):
    def setUp(self):
        self.user = User.objects.create_user('test', password='password')

    def login(self):
        return self.client.post('/login/', {
            'username': 'test',
            'password': 'password',
        })

    def assert_not_logged_in(self):
        res = self.client.get('/')
        self.assertEqual(res.status_code, 302)
        self.assertEqual(res.url, '/login/?next=/')


class TOTPAuthViewTest(MFATestCase):
    def setUp(self):
        super().setUp()
        self.key = MFAKey.objects.create(
            user=self.user,
            method='TOTP',
            name='test',
            secret=pyotp.random_base32(),
        )
        self.totp = pyotp.TOTP(self.key.secret)

    def test_happy_flow(self):
        res = self.login()
        self.assertEqual(res.status_code, 302)
        self.assertEqual(res.url, '/mfa/auth/TOTP/')

        res = self.client.get('/mfa/auth/TOTP/')
        self.assertEqual(res.status_code, 200)

        res = self.client.post('/mfa/auth/TOTP/', {'code': self.totp.now()})
        self.assertEqual(res.status_code, 302)
        self.assertEqual(res.url, '/')

        res = self.client.get('/')
        self.assertEqual(res.status_code, 204)

    def test_invalid_method(self):
        self.login()
        res = self.client.get('/mfa/auth/INVALID/')
        self.assertEqual(res.status_code, 404)

    def test_not_logged_in_before_mfa_auth(self):
        self.login()
        self.assert_not_logged_in()

    def test_no_auth_without_login(self):
        res = self.client.get('/mfa/auth/TOTP/')
        self.assertEqual(res.status_code, 404)

    def test_no_auth_without_challenge(self):
        self.login()

        res = self.client.post('/mfa/auth/TOTP/', {'code': self.totp.now()})
        self.assertEqual(res.status_code, 404)
        self.assert_not_logged_in()

    def test_wrong_code(self):
        self.login()

        res = self.client.get('/mfa/auth/TOTP/')
        self.assertEqual(res.status_code, 200)

        res = self.client.post('/mfa/auth/TOTP/', {'code': 'invalid'})
        self.assertEqual(res.status_code, 200)
        self.assert_not_logged_in()


class TOTPCreateViewTest(MFATestCase):
    def test_happy_flow(self):
        self.client.force_login(self.user)

        res = self.client.get('/mfa/create/TOTP/')
        self.assertEqual(res.status_code, 200)
        totp = pyotp.TOTP(res.context['mfa_data']['secret'])

        res = self.client.post('/mfa/create/TOTP/', {
            'name': 'test',
            'code': totp.now()
        })
        self.assertEqual(res.status_code, 302)
        self.assertEqual(res.url, '/mfa/')

        self.assertEqual(MFAKey.objects.count(), 1)

    def test_not_logged_in(self):
        res = self.client.get('/mfa/create/TOTP/')
        self.assertEqual(res.status_code, 302)
        self.assertEqual(res.url, '/login/?next=/mfa/create/TOTP/')

    def test_no_create_without_challenge(self):
        self.client.force_login(self.user)

        res = self.client.post('/mfa/create/TOTP/', {
            'name': 'test',
            'code': 'invalid',
        })
        self.assertEqual(res.status_code, 404)
        self.assertEqual(MFAKey.objects.count(), 0)

    def test_wrong_code(self):
        self.client.force_login(self.user)

        res = self.client.get('/mfa/create/TOTP/')

        res = self.client.post('/mfa/create/TOTP/', {
            'name': 'test',
            'code': 'invalid',
        })
        self.assertEqual(res.status_code, 200)
        self.assertEqual(MFAKey.objects.count(), 0)

    def test_new_challenge_on_get(self):
        self.client.force_login(self.user)

        res = self.client.get('/mfa/create/TOTP/')
        secret1 = res.context['mfa_data']['secret']

        res = self.client.get('/mfa/create/TOTP/')
        secret2 = res.context['mfa_data']['secret']

        self.assertNotEqual(secret1, secret2)

        totp = pyotp.TOTP(secret1)
        self.client.post('/mfa/create/TOTP/', {
            'name': 'test',
            'code': totp.now()
        })
        self.assertEqual(MFAKey.objects.count(), 0)

    def test_keep_challenge_on_validation(self):
        self.client.force_login(self.user)

        res = self.client.get('/mfa/create/TOTP/')
        secret1 = res.context['mfa_data']['secret']

        res = self.client.post('/mfa/create/TOTP/', {
            'name': 'test',
            'code': 'invalid',
        })
        secret2 = res.context['mfa_data']['secret']
        self.assertEqual(secret1, secret2)

        totp = pyotp.TOTP(secret1)
        self.client.post('/mfa/create/TOTP/', {
            'name': 'test',
            'code': totp.now()
        })
        self.assertEqual(MFAKey.objects.count(), 1)


class FIDO2Test(MFATestCase):
    # I have no clue how to simulate a FIDO2 authenticator,
    # so these are just some smoke tests.

    def test_login_redirect(self):
        self.key = MFAKey.objects.create(
            user=self.user,
            method='FIDO2',
            name='test',
            secret='mock',
        )
        res = self.login()
        self.assertEqual(res.status_code, 302)
        self.assertEqual(res.url, '/mfa/auth/FIDO2/')

    def test_create(self):
        self.client.force_login(self.user)
        res = self.client.get('/mfa/create/FIDO2/')
        self.assertEqual(res.status_code, 200)

    def test_encode(self):
        self.assertEqual(fido2.encode({'foo': [1, 2]}), 'a163666f6f820102')

    def test_decode(self):
        self.assertEqual(fido2.decode('a163666f6f820102'), {'foo': [1, 2]})

    def test_origin_https(self):
        for debug, domain, value, expected in [
            (False, 'example.com', 'https://example.com', True),
            (False, 'example.com', 'http://example.com', False),
            (False, 'example.com', 'http://localhost:8000', False),
            (False, 'localhost', 'http://localhost:8000', False),
            (True, 'localhost', 'https://example.com', False),
            (True, 'localhost', 'http://localhost:8000', True),
            (True, 'localhost', 'http://127.0.0.1', False),
            (True, 'localhost', 'http://foo.localhost', False),
            (True, '127.0.0.1', 'http://127.0.0.1', True),
            (True, 'foo.localhost', 'http://foo.localhost', True),
            (True, 'example.com', 'http://example.com', False),
        ]:
            with self.subTest(debug=debug, domain=domain, value=value):
                with self.settings(DEBUG=debug, MFA_DOMAIN=domain):
                    verify = (
                        fido2._get_verify_origin_fn(domain)
                        or _verify_origin_for_rp(domain)
                    )
                    self.assertEqual(verify(value), expected)


class RecoveryTest(MFATestCase):
    def test_create(self):
        self.client.force_login(self.user)

        res = self.client.get('/mfa/create/recovery/')
        self.assertEqual(res.status_code, 200)
        code = res.context['mfa_data']['code']
        self.assertEqual(len(code), 11)

        res = self.client.post('/mfa/create/recovery/', {
            'name': 'test',
            'code': 'invalid',
        })
        self.assertEqual(res.status_code, 200)

        res = self.client.post('/mfa/create/recovery/', {
            'name': 'test',
            'code': code,
        })
        self.assertEqual(res.status_code, 302)
        self.assertEqual(res.url, '/mfa/')

        self.assertEqual(MFAKey.objects.count(), 1)

    def test_authenticate(self):
        MFAKey.objects.create(
            user=self.user,
            method='FIDO2',
            name='test',
            secret='mock',
        )
        MFAKey.objects.create(
            user=self.user,
            method='recovery',
            name='recovery',
            secret=make_password('123456'),
        )

        res = self.login()
        self.assertEqual(res.status_code, 302)

        res = self.client.get('/mfa/auth/recovery/')
        self.assertEqual(res.status_code, 200)

        res = self.client.post('/mfa/auth/recovery/', {'code': 'invalid'})
        self.assertEqual(res.status_code, 200)

        res = self.client.post('/mfa/auth/recovery/', {'code': '123456'})
        self.assertEqual(res.status_code, 302)
        self.assertEqual(res.url, '/mfa/')

        res = self.client.get('/')
        self.assertEqual(res.status_code, 204)

        self.assertEqual(MFAKey.objects.count(), 1)


class MFAEnforceMiddlewareTest(MFATestCase):
    def test_redirect(self):
        self.login()
        res = self.client.get('/')
        self.assertEqual(res.status_code, 302)
        self.assertEqual(res.url, '/mfa/')

    def test_public(self):
        self.login()
        res = self.client.post('/logout/')
        self.assertEqual(res.status_code, 302)
        self.assertEqual(res.url, '/')


class PatchAdminTest(TestCase):
    def test_root(self):
        res = self.client.get('/admin/')
        self.assertEqual(res.status_code, 302)
        self.assertEqual(res.url, '/admin/login/?next=/admin/')

        res = self.client.get(res.url)
        self.assertEqual(res.status_code, 302)
        self.assertEqual(res.url, '/login/?next=/admin/')

    def test_app(self):
        res = self.client.get('/admin/mfa/')
        self.assertEqual(res.status_code, 302)
        self.assertEqual(res.url, '/admin/login/?next=/admin/mfa/')

        res = self.client.get(res.url)
        self.assertEqual(res.status_code, 302)
        self.assertEqual(res.url, '/login/?next=/admin/mfa/')

    def test_login(self):
        res = self.client.get('/admin/login/')
        self.assertEqual(res.status_code, 302)
        self.assertEqual(res.url, '/login/?next=/admin/')


class ListViewTest(MFATestCase):
    def test_list_view(self):
        MFAKey.objects.create(
            user=self.user,
            method='FIDO2',
            name='test',
            secret='mock',
        )
        MFAKey.objects.create(
            user=self.user,
            method='recovery',
            name='recovery',
            secret=make_password('123456'),
        )

        res = self.login()
        self.assertEqual(res.status_code, 302)

        res = self.client.get('/mfa/auth/recovery/')
        self.assertEqual(res.status_code, 200)

        # user must be logged using MFA to list 2fas
        login_res = self.client.post('/mfa/auth/recovery/', {'code': '123456'})
        self.assertEqual(login_res.status_code, 302)

        res = self.client.get('/mfa/')
        self.assertEqual(res.status_code, 200)
        
        self.assertEqual(res.content.count(b'<li>'), 1)


class DeleteViewTest(MFATestCase):
    def test_delete_view(self):
<<<<<<< HEAD
=======
        self.client.force_login(self.user)
>>>>>>> 3e66d600
        key = MFAKey.objects.create(
            user=self.user,
            method='FIDO2',
            name='test',
            secret='mock',
        )
        r_key = MFAKey.objects.create(
            user=self.user,
            method='recovery',
            name='recovery',
            secret=make_password('123456'),
        )
        res = self.login()
        self.assertEqual(res.status_code, 302)

        res = self.client.get('/mfa/auth/recovery/')
        self.assertEqual(res.status_code, 200)

        # user must be logged using MFA to delete  2fa
        login_res = self.client.post('/mfa/auth/recovery/', {'code': '123456'})
        self.assertEqual(login_res.status_code, 302)

        res = self.client.post(f'/mfa/{key.pk}/delete/')
        self.assertEqual(res.status_code, 302)

        self.assertEqual(res.url, '/mfa/')
        self.assertEqual(MFAKey.objects.filter(pk=key.pk).count(), 0)


class QRCodeTest(TestCase):
    def test_is_svg(self):
        code = get_qrcode('some_data')
        self.assertTrue(code.startswith('<svg'))
        self.assertTrue(code.endswith('</svg>'))


class MailTest(TestCase):
    def setUp(self):
        self.user = User.objects.create_user(
            'test', password='password', email='test@example.com'
        )

    def test_send_mail(self):
        count = send_mail(self.user, fido2)
        self.assertEqual(count, 1)

        message = mail.outbox[0]
        self.assertEqual(message.to, ['test@example.com'])
        self.assertEqual(message.subject, 'Attempted login to Tests using a wrong two-factor authentication code')  # noqa
        self.assertEqual(message.body, """Dear test,

We detected an attempt to log in to your account on Tests
(localhost) using a wrong two-factor authentication code. This means someone
managed to enter the correct password, but failed at FIDO2.

If this was you and you entered a wrong two-factor authentication code by
accident, you may ignore this email.

If this was not you, we strongly recommend to change your password.
""")<|MERGE_RESOLUTION|>--- conflicted
+++ resolved
@@ -345,10 +345,7 @@
 
 class DeleteViewTest(MFATestCase):
     def test_delete_view(self):
-<<<<<<< HEAD
-=======
-        self.client.force_login(self.user)
->>>>>>> 3e66d600
+        self.client.force_login(self.user)
         key = MFAKey.objects.create(
             user=self.user,
             method='FIDO2',
