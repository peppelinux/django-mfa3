[build-system]
requires = ["setuptools"]
build-backend = "setuptools.build_meta"

[project]
name = "django-mfa3"
<<<<<<< HEAD
version = "0.11.0"
=======
version = "0.12.1"
>>>>>>> 3e66d600
description = "multi factor authentication for django"
readme = "README.md"
license = {text = "MIT"}
keywords = ["django", "mfa", "two-factor-authentication", "webauthn", "fido2"]
authors = [
    {name = "Tobias Bengfort", email = "tobias.bengfort@posteo.de"},
]
classifiers = [
    "Development Status :: 4 - Beta",
    "Environment :: Web Environment",
    "Framework :: Django",
    "Intended Audience :: Developers",
    "License :: OSI Approved :: MIT License",
    "Operating System :: OS Independent",
    "Programming Language :: Python",
    "Programming Language :: Python :: 3",
]
dependencies = [
    "pyotp",
    "fido2>=1.0.0",
    # https://github.com/lincolnloop/python-qrcode/issues/317
    "qrcode>=7.1,<7.4",
    "django>=3.2",
]

[project.urls]
Homepage = "https://github.com/xi/django-mfa3"

<<<<<<< HEAD
[tool.setuptools]
packages = ["mfa"]
=======
[tool.setuptools.packages.find]
include = ["mfa*"]
>>>>>>> 3e66d600

[tool.setuptools.package-data]
mfa = [
    "templates/**/*.html",
<<<<<<< HEAD
=======
    "templates/**/*.txt",
>>>>>>> 3e66d600
    "static/**/*.js",
    "locale/**/*.po",
    "locale/**/*.mo",
]

[tool.ruff]
<<<<<<< HEAD
target-version = "py38"
=======
>>>>>>> 3e66d600
exclude = ["migrations"]

[tool.ruff.lint]
select = ["E", "F", "W", "C9", "I", "Q", "UP", "RUF"]
ignore = ["RUF012"]

[tool.ruff.lint.flake8-quotes]
inline-quotes = "single"

[tool.ruff.lint.isort]
force-single-line = true

[tool.coverage.run]
source = ["mfa"]<|MERGE_RESOLUTION|>--- conflicted
+++ resolved
@@ -4,11 +4,7 @@
 
 [project]
 name = "django-mfa3"
-<<<<<<< HEAD
-version = "0.11.0"
-=======
 version = "0.12.1"
->>>>>>> 3e66d600
 description = "multi factor authentication for django"
 readme = "README.md"
 license = {text = "MIT"}
@@ -37,31 +33,18 @@
 [project.urls]
 Homepage = "https://github.com/xi/django-mfa3"
 
-<<<<<<< HEAD
-[tool.setuptools]
-packages = ["mfa"]
-=======
 [tool.setuptools.packages.find]
 include = ["mfa*"]
->>>>>>> 3e66d600
 
 [tool.setuptools.package-data]
 mfa = [
     "templates/**/*.html",
-<<<<<<< HEAD
-=======
-    "templates/**/*.txt",
->>>>>>> 3e66d600
     "static/**/*.js",
     "locale/**/*.po",
     "locale/**/*.mo",
 ]
 
 [tool.ruff]
-<<<<<<< HEAD
-target-version = "py38"
-=======
->>>>>>> 3e66d600
 exclude = ["migrations"]
 
 [tool.ruff.lint]
